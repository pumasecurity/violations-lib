--- conflicted
+++ resolved
@@ -54,13 +54,8 @@
     }
   }
 
-<<<<<<< HEAD
-  public boolean isLineInDiff(Integer newLine) {
-    return newLineToOldLineTable.containsKey(newLine);
-=======
   public boolean isLineInDiff(final Integer newLine) {
-    return this.newLineToLineInDiffTable.containsKey(newLine);
->>>>>>> 688266f4
+    return this.newLineToOldLineTable.containsKey(newLine);
   }
 
   public Optional<Integer> findOldLine(final Integer newLine) {
